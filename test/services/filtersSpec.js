--- conflicted
+++ resolved
@@ -1,6 +1,5 @@
 'use strict'
 
-<<<<<<< HEAD
 describe('pathMatcher', function() {
 
     var matcher;
@@ -21,122 +20,6 @@
 	pattern = 'com/**/test.jsp';
 	expect(matcher.match(pattern, 'com/test.jsp')).toBeTruthy();
 	expect(matcher.match(pattern, 'com/subdir/test.jsp')).toBeTruthy();
-=======
-// describe('pathMatcher', function() {
-//
-// var matcher;
-//
-// beforeEach(function() {
-// matcher = new PathMatcher();
-// });
-//
-// it('should match', function() {
-// var pattern = 'com/t?st.jsp';
-// expect(matcher.match(pattern, 'com/test.jsp')).toBeTruthy();
-// expect(matcher.match(pattern, 'com/tast.jsp')).toBeTruthy();
-// expect(matcher.match(pattern, 'com/txst.jsp')).toBeTruthy();
-//
-// pattern = 'com/*.jsp';
-// expect(matcher.match(pattern, 'com/test.jsp')).toBeTruthy();
-//
-// pattern = 'com/**/test.jsp';
-// expect(matcher.match(pattern, 'com/test.jsp')).toBeTruthy();
-// expect(matcher.match(pattern, 'com/subdir/test.jsp')).toBeTruthy();
-//
-// pattern = 'com/**/*.txt';
-// expect(matcher.match(pattern, 'com/test.txt')).toBeTruthy();
-// expect(matcher.match(pattern, 'com/subdir/test.txt')).toBeTruthy();
-//
-// pattern = 'org/**/servlet/bla.jsp';
-// expect(matcher.match(pattern, 'org/springframework/servlet/bla.jsp'))
-// .toBeTruthy();
-// expect(
-// matcher.match(pattern,
-// 'org/springframework/testing/servlet/bla.jsp'))
-// .toBeTruthy();
-// expect(matcher.match(pattern, 'org/servlet/bla.jsp')).toBeTruthy();
-// });
-//
-// });
-
-describe(
-		'FiltersResolver',
-		function() {
-
-			var resolver;
-
-			beforeEach(module('angularShiro', function(
-					angularShiroConfigProvider) {
-				var urls = angularShiroConfigProvider.options.urls;
-				angularShiroConfigProvider.registerPathFilter('/chain',
-						'anon, authc');
-				angularShiroConfigProvider.registerPathFilter('/perms',
-						'perms["newsletter:edit"]');
-				angularShiroConfigProvider.registerPathFilter('/roles',
-						'roles["ADMIN"]');
-			}));
-
-			beforeEach(inject(function(_filtersResolver_) {
-				resolver = _filtersResolver_;
-			}));
-
-			it(
-					'should resolve filter name',
-					function() {
-						expect(resolver.resolveFilterName('anon')).toEqual(
-								'anon');
-						expect(resolver.resolveFilterName('authc')).toEqual(
-								'authc');
-						expect(
-								resolver
-										.resolveFilterName('perms["newsletter$read", "newsletter$edit"]'))
-								.toEqual('perms');
-						expect(
-								resolver
-										.resolveFilterName('roles["ADMIN", "GUEST"]'))
-								.toEqual('roles');
-					});
-
-			it(
-					'should resolve filter args',
-					function() {
-						expect(resolver.resolveFilterArgs('anon'))
-								.toEqual(null);
-						expect(resolver.resolveFilterArgs('authc')).toEqual(
-								null);
-						expect(
-								resolver
-										.resolveFilterArgs('perms[newsletter$read, newsletter$edit]'))
-								.toEqual(
-										[ "newsletter$read", "newsletter$edit" ]);
-						expect(
-								resolver
-										.resolveFilterArgs('roles[ADMIN, GUEST]'))
-								.toEqual([ 'ADMIN', "GUEST" ]);
-					});
-
-			it('should resolve default string filters',
-					function() {
-						expect(resolver.resolveStringFilters('/index'))
-								.toEqual('anon');
-						expect(resolver.resolveStringFilters('/login'))
-								.toEqual('anon');
-						expect(resolver.resolveStringFilters('/signin'))
-								.toEqual('anon');
-					});
-
-			it('should resolve filters', function() {
-				var filters = resolver.resolve('/index');
-				expect(filters.length).toBe(1);
-			});
-
-			it('should resolve chained filters', function() {
-				var filters = resolver.resolve('/chain');
-				expect(filters.length).toBe(2);
-			});
-
-		});
->>>>>>> e0a76419
 
 	pattern = 'com/**/*.txt';
 	expect(matcher.match(pattern, 'com/test.txt')).toBeTruthy();
@@ -148,11 +31,7 @@
 	expect(matcher.match(pattern, 'org/servlet/bla.jsp')).toBeTruthy();
     });
 
-<<<<<<< HEAD
-});
-=======
-	var authc, config, $location, $timeout;
->>>>>>> e0a76419
+});
 
 describe('FiltersResolver', function() {
 
@@ -200,21 +79,10 @@
 	expect(filters.length).toBe(2);
     });
 
-<<<<<<< HEAD
-});
-=======
-	beforeEach(inject(function(_authc_, _angularShiroConfig_, _$location_,
-			_$timeout_) {
-		authc = _authc_;
-		config = _angularShiroConfig_;
-		$location = _$location_;
-		$timeout = _$timeout_;
-	}));
->>>>>>> e0a76419
+});
 
 describe('formAuthenticationFilter', function() {
 
-<<<<<<< HEAD
     var authc, config, $location, $timeout, loginUrl;
 
     beforeEach(module('angularShiro'));
@@ -230,6 +98,7 @@
     it('should allow access to authenticated Subject', inject(function(subject) {
 	subject.authenticated = true;
 	var out = authc.execute();
+	$timeout.flush();
 	expect(out).toBeTruthy();
 	expect($location.path()).toEqual('');
     }));
@@ -240,45 +109,23 @@
 	expect(out).toBeFalsy();
 	expect($location.path()).toEqual(loginUrl);
     });
-=======
-	it('should deny access to unauthenticated Subject', function() {
-		var out = authc.execute();
-		$timeout.flush();
-		expect(out).toBeFalsy();
-		expect($location.path()).toEqual(config.loginUrl);
-	});
->>>>>>> e0a76419
 });
 
 describe('logoutFilter', function() {
 
     beforeEach(module('angularShiro'));
 
-<<<<<<< HEAD
     it('should be unauthenticated after execution', inject(function(subject, logout, $location) {
 	subject.authenticated = true;
 	logout.execute('/logout');
 	expect(subject.isAuthenticated()).toBeFalsy();
 	expect($location.path()).toEqual('/');
     }));
-=======
-	it('should be unauthenticated after execution', inject(function(subject,
-			logout, $location, $timeout) {
-		subject.authenticated = true;
-		logout.execute('/logout');
-		$timeout.flush();
-		expect(subject.isAuthenticated()).toBeFalsy();
-		expect($location.path()).toEqual('/');
-	}));
->>>>>>> e0a76419
-
-});
-
-describe(
-		'permsFilter',
-		function() {
-
-<<<<<<< HEAD
+
+});
+
+describe('permsFilter', function() {
+
     var subject, config, perms, $location, permission = 'newsletter$edit', $timeout, loginUrl;
 
     beforeEach(module('angularShiro'));
@@ -306,41 +153,10 @@
 	expect(out).toBeTruthy();
 	expect($location.path()).toEqual('');
     });
-=======
-			var subject, config, perms, $location, $timeout, permission = 'newsletter$edit';
-
-			beforeEach(module('angularShiro'));
-
-			beforeEach(inject(function(_subject_, _angularShiroConfig_,
-					_perms_, _$location_, _$timeout_) {
-				perms = _perms_;
-				subject = _subject_;
-				$location = _$location_;
-				config = _angularShiroConfig_;
-				$timeout = _$timeout_;
-			}));
-
-			it('should deny access if not permitted', function() {
-				var out = perms.execute([ permission ]);
-				$timeout.flush();
-				expect(out).toBeFalsy();
-				expect($location.path()).toEqual(config.loginUrl);
-			});
-
-			it('should allow access if permitted', function() {
-				subject.authenticated = true;
-				subject.authorizer.setAuthorizationInfo(new AuthorizationInfo(
-						[], [ permission ]));
-				var out = perms.execute([ permission ]);
-				expect(out).toBeTruthy();
-				expect($location.path()).toEqual('');
-			});
->>>>>>> e0a76419
-
-		});
+
+});
 
 describe('rolesFilter', function() {
-<<<<<<< HEAD
     var subject, config, roles, $location, role = 'ADMIN', $timeout, loginUrl;
 
     beforeEach(module('angularShiro'));
@@ -390,35 +206,4 @@
 	});
 	expect($location.path()).toEqual("/");
     });
-=======
-	var subject, config, roles, $location, $timeout, role = 'ADMIN';
-
-	beforeEach(module('angularShiro'));
-
-	beforeEach(inject(function(_subject_, _angularShiroConfig_, _roles_,
-			_$location_, _$timeout_) {
-		roles = _roles_;
-		subject = _subject_;
-		$location = _$location_;
-		config = _angularShiroConfig_;
-		$timeout = _$timeout_;
-	}));
-
-	it('should deny access if does not have role', function() {
-		var out = roles.execute([ role ]);
-		$timeout.flush();
-		expect(out).toBeFalsy();
-		expect($location.path()).toEqual(config.loginUrl);
-	});
-
-	it('should allow access if have role', function() {
-		subject.authenticated = true;
-		subject.authorizer.setAuthorizationInfo(new AuthorizationInfo([ role ],
-				[]));
-		var out = roles.execute([ role ]);
-		expect(out).toBeTruthy();
-		expect($location.path()).toEqual('');
-	});
-
->>>>>>> e0a76419
 });