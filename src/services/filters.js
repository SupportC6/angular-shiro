--- conflicted
+++ resolved
@@ -2,7 +2,6 @@
 
 function PathMatcher() {
 
-<<<<<<< HEAD
     this.DEFAULT_PATH_SEPARATOR = '/';
 
     this.pathSeparator = this.DEFAULT_PATH_SEPARATOR;
@@ -160,172 +159,6 @@
 		    if (ch !== strArr[i]) {
 			return false;// Character mismatch
 		    }
-=======
-	this.DEFAULT_PATH_SEPARATOR = '/';
-
-	this.pathSeparator = this.DEFAULT_PATH_SEPARATOR;
-
-	this.setPathSeparator = function(pathSeparator) {
-		this.pathSeparator = (pathSeparator !== null ? pathSeparator
-				: this.DEFAULT_PATH_SEPARATOR);
-	};
-
-	this.match = function(pattern, path) {
-		return this.doMatch(pattern, path, true);
-	};
-
-	this.doMatch = function(pattern, path, fullMatch) {
-		if (path.startsWith(this.pathSeparator) !== pattern
-				.startsWith(this.pathSeparator)) {
-			return false;
-		}
-		var pattDirs = pattern.split(this.pathSeparator);
-		var pathDirs = path.split(this.pathSeparator);
-		var pattIdxStart = 0;
-		var pattIdxEnd = pattDirs.length - 1;
-		var pathIdxStart = 0;
-		var pathIdxEnd = pathDirs.length - 1;
-
-		// Match all elements up to the first **
-		while (pattIdxStart <= pattIdxEnd && pathIdxStart <= pathIdxEnd) {
-			var patDir = pattDirs[pattIdxStart];
-			if ('**' === patDir) {
-				break;
-			}
-			if (!this.matchStrings(patDir, pathDirs[pathIdxStart])) {
-				return false;
-			}
-			pattIdxStart++;
-			pathIdxStart++;
-		}
-
-		if (pathIdxStart > pathIdxEnd) {
-			// Path is exhausted, only match if rest of pattern is * or **'s
-			if (pattIdxStart > pattIdxEnd) {
-				return (pattern.endsWith(this.pathSeparator) ? path
-						.endsWith(this.pathSeparator) : !path
-						.endsWith(this.pathSeparator));
-			}
-			if (!fullMatch) {
-				return true;
-			}
-			if (pattIdxStart === pattIdxEnd && pattDirs[pattIdxStart] === '*'
-					&& path.endsWith(this.pathSeparator)) {
-				return true;
-			}
-			for (var i = pattIdxStart; i <= pattIdxEnd; i++) {
-				if (pattDirs[i] !== '**') {
-					return false;
-				}
-			}
-			return true;
-		} else if (pattIdxStart > pattIdxEnd) {
-			// String not exhausted, but pattern is. Failure.
-			return false;
-		} else if (!fullMatch && '**' === pattDirs[pattIdxStart]) {
-			// Path start definitely matches due to '**' part in pattern.
-			return true;
-		}
-
-		// up to last '**'
-		while (pattIdxStart <= pattIdxEnd && pathIdxStart <= pathIdxEnd) {
-			var patDir = pattDirs[pattIdxEnd];
-			if (patDir === '**') {
-				break;
-			}
-			if (!this.matchStrings(patDir, pathDirs[pathIdxEnd])) {
-				return false;
-			}
-			pattIdxEnd--;
-			pathIdxEnd--;
-		}
-		if (pathIdxStart > pathIdxEnd) {
-			// String is exhausted
-			for (var i = pattIdxStart; i <= pattIdxEnd; i++) {
-				if (pattDirs[i] !== '**') {
-					return false;
-				}
-			}
-			return true;
-		}
-
-		while (pattIdxStart !== pattIdxEnd && pathIdxStart <= pathIdxEnd) {
-			var patIdxTmp = -1;
-			for (var i = pattIdxStart + 1; i <= pattIdxEnd; i++) {
-				if (pattDirs[i] === '**') {
-					patIdxTmp = i;
-					break;
-				}
-			}
-			if (patIdxTmp === pattIdxStart + 1) {
-				// '**/**' situation, so skip one
-				pattIdxStart++;
-				continue;
-			}
-			// Find the pattern between padIdxStart & padIdxTmp in str between
-			// strIdxStart & strIdxEnd
-			var patLength = (patIdxTmp - pattIdxStart - 1);
-			var strLength = (pathIdxEnd - pathIdxStart + 1);
-			var foundIdx = -1;
-
-			for (var i = 0; i <= strLength - patLength; i++) {
-				for (var j = 0; j < patLength; j++) {
-					var subPat = pattDirs[pattIdxStart + j + 1];
-					var subStr = pathDirs[pathIdxStart + i + j];
-					if (!this.matchStrings(subPat, subStr)) {
-
-					}
-				}
-				foundIdx = pathIdxStart + i;
-				break;
-			}
-
-			if (foundIdx === -1) {
-				return false;
-			}
-
-			pattIdxStart = patIdxTmp;
-			pathIdxStart = foundIdx + patLength;
-		}
-
-		for (var i = pattIdxStart; i <= pattIdxEnd; i++) {
-			if (!(pattDirs[i] === '**')) {
-				return false;
-			}
-		}
-		return true;
-	};
-
-	/**
-	 * 
-	 */
-	this.matchStrings = function(pattern, str) {
-		var patArr = pattern.split('');
-		var strArr = str.split('');
-		var patIdxStart = 0;
-		var patIdxEnd = patArr.length - 1;
-		var strIdxStart = 0;
-		var strIdxEnd = strArr.length - 1;
-		var ch;
-
-		var containsStar = this.containsStar(pattern);
-
-		if (!containsStar) {
-			// No '*'s, so we make a shortcut
-			if (patIdxEnd !== strIdxEnd) {
-				return false; // Pattern and string do not have the
-				// same size
-			}
-			for (var i = 0; i <= patIdxEnd; i++) {
-				ch = patArr[i];
-				if (ch !== '?') {
-					if (ch !== strArr[i]) {
-						return false;// Character mismatch
-					}
-				}
-			}
-			return true; // String matches against pattern
->>>>>>> e0a76419
 		}
 	    }
 	    return true; // String matches against pattern
@@ -354,7 +187,6 @@
 		if (patArr[i] !== '*') {
 		    return false;
 		}
-<<<<<<< HEAD
 	    }
 	    return true;
 	}
@@ -364,19 +196,6 @@
 	    if (ch !== '?') {
 		if (ch !== strArr[strIdxEnd]) {
 		    return false;// Character mismatch
-=======
-		if (strIdxStart > strIdxEnd) {
-			// All characters in the string are used. Check if only '*'s
-			// are
-			// left in the pattern. If so, we succeeded. Otherwise
-			// failure.
-			for (var i = patIdxStart; i <= patIdxEnd; i++) {
-				if (patArr[i] !== '*') {
-					return false;
-				}
-			}
-			return true;
->>>>>>> e0a76419
 		}
 	    }
 	    patIdxEnd--;
@@ -391,7 +210,6 @@
 		if (patArr[i] !== '*') {
 		    return false;
 		}
-<<<<<<< HEAD
 	    }
 	    return true;
 	}
@@ -463,88 +281,6 @@
 	}
 	return containsStar;
     };
-=======
-		if (strIdxStart > strIdxEnd) {
-			// All characters in the string are used. Check if only '*'s
-			// are
-			// left in the pattern. If so, we succeeded. Otherwise
-			// failure.
-			for (var i = patIdxStart; i <= patIdxEnd; i++) {
-				if (patArr[i] !== '*') {
-					return false;
-				}
-			}
-			return true;
-		}
-
-		// process pattern between stars. padIdxStart and patIdxEnd
-		// point
-		// always to a '*'.
-		while (patIdxStart !== patIdxEnd && strIdxStart <= strIdxEnd) {
-			var patIdxTmp = -1;
-			for (var i = patIdxStart + 1; i <= patIdxEnd; i++) {
-				if (patArr[i] === '*') {
-					patIdxTmp = i;
-					break;
-				}
-			}
-			if (patIdxTmp === patIdxStart + 1) {
-				// Two stars next to each other, skip the first one.
-				patIdxStart++;
-				continue;
-			}
-			// Find the pattern between padIdxStart & padIdxTmp in str
-			// between
-			// strIdxStart & strIdxEnd
-			var patLength = (patIdxTmp - patIdxStart - 1);
-			var strLength = (strIdxEnd - strIdxStart + 1);
-			var foundIdx = -1;
-			strLoop: for (var i = 0; i <= strLength - patLength; i++) {
-				for (var j = 0; j < patLength; j++) {
-					ch = patArr[patIdxStart + j + 1];
-					if (ch !== '?') {
-						if (ch !== strArr[strIdxStart + i + j]) {
-							continue strLoop;
-						}
-					}
-				}
-
-				foundIdx = strIdxStart + i;
-				break;
-			}
-
-			if (foundIdx === -1) {
-				return false;
-			}
-
-			patIdxStart = patIdxTmp;
-			strIdxStart = foundIdx + patLength;
-		}
-
-		// All characters in the string are used. Check if only '*'s are
-		// left
-		// in the pattern. If so, we succeeded. Otherwise failure.
-		for (var i = patIdxStart; i <= patIdxEnd; i++) {
-			if (patArr[i] !== '*') {
-				return false;
-			}
-		}
-		return true;
-	};
-
-	this.containsStar = function(str) {
-		var containsStar = false;
-		if (str && str !== null) {
-			for (var i = 0; i < str.length; i++) {
-				if (str.charAt(i) === '*') {
-					containsStar = true;
-					break;
-				}
-			}
-		}
-		return containsStar;
-	};
->>>>>>> e0a76419
 
 }
 
@@ -554,7 +290,6 @@
  * @returns
  */
 
-<<<<<<< HEAD
 var filtersResolver = [ 'angularShiroConfig', '$injector', function FiltersResolver(config, $injector) {
     var matcher = new PathMatcher();
     var urls = config.urls;
@@ -629,91 +364,12 @@
 var $$onAccessDenied = function($timeout, $location, config) {
     if (config && config.login && config.login.path) {
 	$timeout(function() {
+	    console.log('config.login.url => ' + config.login.path);
 	    $location.path(config.login.path);
+	    $log.debug('redirecting to => ' + config.login.path);
 	});
     }
 }
-=======
-var filtersResolver = [
-		'angularShiroConfig',
-		'$injector',
-		function FiltersResolver(config, $injector) {
-			var matcher = new PathMatcher();
-			var urls = config.urls;
-			return {
-				resolve : function(path) {
-					var stringFilters = this.resolveStringFilters(path);
-					return this.resolveFilters(stringFilters);
-				},
-
-				resolveFilters : function(str) {
-					var filters = [];
-					if (str) {
-						var tokens = str.split(',');
-						for (var i = 0; i < tokens.length; i++) {
-							var filter = this.resolveFilter(tokens[i]);
-							if (filter !== null) {
-								filters.push(filter);
-							}
-						}
-					}
-					return filters;
-				},
-				resolveFilter : function(stringFilter) {
-					var filter = null;
-					var name = this.resolveFilterName(stringFilter);
-					var args = this.resolveFilterArgs(stringFilter);
-					filter = $injector.get(name);
-					return function() {
-						return filter.execute(args);
-					};
-				},
-
-				resolveFilterName : function(stringFilter) {
-					var name = stringFilter;
-					if (this.isParametrizedFilter(stringFilter)) {
-						name = stringFilter
-								.substr(0, stringFilter.indexOf('['));
-					}
-					return trim(name);
-				},
-				resolveFilterArgs : function(stringFilter) {
-					var args = null;
-					if (this.isParametrizedFilter(stringFilter)) {
-						var sIdx = stringFilter.indexOf('[');
-						var eIdx = stringFilter.indexOf(']');
-						var str = stringFilter
-								.substr(sIdx + 1, eIdx - sIdx - 1);
-						var tokens = str.split(',');
-						args = [];
-						angular.forEach(tokens, function(token) {
-							args.push(trim(token));
-						});
-					}
-					return args;
-				},
-				resolveStringFilters : function(path) {
-					var stringFilters = null;
-					for (var i = 0; i < urls.length; i++) {
-						var url = urls[i];
-						var pattern = Object.keys(url)[0];
-						var stringFilterChain = url[pattern];
-						if (matcher.match(pattern, path)) {
-							stringFilters = stringFilterChain;
-							break;
-						}
-					}
-					return stringFilters;
-				},
-				isParametrizedFilter : function(stringFilter) {
-					return (stringFilter.indexOf('perms') > -1)
-							|| (stringFilter.indexOf('roles') > -1);
-				}
-
-			};
-
-		} ]
->>>>>>> e0a76419
 
 /**
  * Filter that allows access to a path immeidately without performing security
@@ -734,7 +390,6 @@
  * The Subject must be authenticated for the request to continue, otherwise
  * forces the user to login by redirecting to the configured loginUrl
  */
-<<<<<<< HEAD
 var formAuthenticationFilter = [ '$rootScope', 'subject', 'angularShiroConfig', '$location', '$timeout', '$log',
 	function FormAuthenticationFilter($rootScope, subject, config, $location, $timeout, $log) {
 	    return {
@@ -753,46 +408,12 @@
 		}
 	    }
 	} ];
-=======
-var formAuthenticationFilter = [
-		'subject',
-		'angularShiroConfig',
-		'$location',
-		'$timeout',
-		'$log',
-		function FormAuthenticationFilter(subject, config, $location, $timeout,
-				$log) {
-			return {
-				execute : function() {
-					$log.debug('authc::execute');
-					return this.isAccessAllowed() || this.onAccessDenied();
-				},
-				isAccessAllowed : function() {
-					var accessAllowed = subject.isAuthenticated();
-					$log.debug('authc::isAccessAllowed => ' + accessAllowed);
-					return accessAllowed;
-				},
-				onAccessDenied : function() {
-					if (angular.isDefined(config.loginUrl)) {
-
-						$timeout(function() {
-							$location.path(config.loginUrl);
-							$log.debug('authc::redirecting to => '
-									+ config.loginUrl);
-						});
-					}
-					return false;
-				}
-			}
-		} ];
->>>>>>> e0a76419
 
 /**
  * Simple Filter that, upon location change, will immediately log-out the
  * currently executing <code>subject</code> and then redirect them to a
  * configured <code>redirectUrl</code>
  */
-<<<<<<< HEAD
 var logoutFilter = [ 'subject', 'angularShiroConfig', '$location', '$timeout', '$log',
 	function LogoutFilter(subject, config, $location, $timeout, $log) {
 	    return {
@@ -807,30 +428,6 @@
 		}
 	    }
 	} ];
-=======
-var logoutFilter = [
-		'subject',
-		'angularShiroConfig',
-		'$location',
-		'$timeout',
-		'$log',
-		function LogoutFilter(subject, config, $location, $timeout, $log) {
-			return {
-				execute : function() {
-					$log.debug('logoutFilter::execute');
-					subject.logout();
-					if (config.logout && config.logout.redirectUrl) {
-						$timeout(function() {
-							$location.path(config.logout.redirectUrl);
-							$log.debug('logout::redirecting to => '
-									+ config.logout.redirectUrl);
-						});
-					}
-					return true;
-				}
-			}
-		} ];
->>>>>>> e0a76419
 /**
  * Filter that allows access if the current user has the permissions specified
  * by the mapped value, or denies access if the user does not have all of the
